# Changelog

<<<<<<< HEAD
## Unreleased - 22 Sept 2016

* Library commands. Try `particle library`
=======
## 1.17.0 - 30 September 2016

### Updates

* Include binaries for firmware 0.5.3

### Fixes

* Fix a crash at startup when running without a tty

## 1.16.0 - 5 August 2016

### Updates

* Support DFU flashing 3-part Electron system firmware (0.6.0 and later)
>>>>>>> 025e3c98

## 1.15.0 - 7 July 2016

### Updates

* Include binaries for firmware 0.5.2
* Add Oak and Bluz platforms

## 1.14.2 - 1 June 2016

## Fixes

* Fix flashing binaries to Electron over the air

## 1.14.1 - 31 May 2016

## Fixes

* Use tarball instead of git dependency to be able to install on computers without git
* Fix particle compile with --saveTo flag

## 1.14.0 - 27 May 2016

### Updates

* Include binaries for firmware 0.5.1

### Fixes

* Fix incorrect platform id error when doing a DFU flash for Core ([#232](https://github.com/spark/particle-cli/issues/232))
* Able to OTA flash binary files again ([#251](https://github.com/spark/particle-cli/issues/251))

## 1.13.0 - 25 May 2016

### New Features

* Photon WiFi setup on Linux. ([#209](https://github.com/spark/particle-cli/pr/209))
* Compile code in sub-directories ([#248](https://github.com/spark/particle-cli/pr/248))

### Updates

* Serial port package updated to version 3.1.1 for compatibility with Node.js v6. Thanks @nfriedly! ([#244](https://github.com/spark/particle-cli/pr/244))

### Fixes

* Better error message when renaming devices. Thanks @derekmpeterson ([#238](https://github.com/spark/particle-cli/pr/238))
* Remove debug output from `particle keys send`. Thanks @derekmpeterson! ([#239](https://github.com/spark/particle-cli/pr/239))

## 1.12.0 - 21 Apr 2016

### New Features

* Add `udp listen` command. ([#220](https://github.com/spark/particle-cli/issues/220))

### Updates

* Add `0.5.0` update binaries for Electron, Photon, and P1.
* Add Redbear Duo to known platform list.
* Add a debugging version of tinker for Electrons that logs AT commands over serial.

### Fixes

* Better DFU util error handling. ([#206](https://github.com/spark/particle-cli/issues/206))
* Fix usage of `Buffer.fill` on older versions of node. ([#224](https://github.com/spark/particle-cli/issues/224))

## 1.11.0 - 10 Feb 2016

### New Features

* Prompt for confirmation of OTA data usage, when flashing cellular devices.

### Fixes

* Handle invalid token for `subscribe` commands. ([#207](https://github.com/spark/particle-cli/issues/207))
* Lowercase device id output during `setup`. ([#208](https://github.com/spark/particle-cli/issues/208))
* Increase specific error to ignore during `update`. ([#206](https://github.com/spark/particle-cli/issues/206))

## 1.10.0 - 27 Jan 2016

### New Features

* Add `serial flash` command and `flash --serial` mode to flash firmware over serial using the YMODEM protocol. ([#200](https://github.com/spark/particle-cli/pull/200))
* Add compile version targeting using `--target` argument. `compile` and `flash` both support this argument, when compiling via the cloud. ([#183](https://github.com/spark/particle-cli/issues/183))
* Add support for `proxyUrl` settings to be used when communicating with the Particle Cloud. ([#108](https://github.com/spark/particle-cli/issues/108))
* Prompt to request a transfer, if needed, when claiming a device. ([#114](https://github.com/spark/particle-cli/issues/114))
* Change to `0.4.9` update binaries used by the `particle update` command for Photon and P1.

### Fixes

* Fix serial device detection on Linux. Thanks [@monkbroc](https://github.com/monkbroc)! ([#190](https://github.com/spark/particle-cli/issues/190))
* Fix `help` command output that was missing information in some cases.
* Fix timeout error during `setup wifi` on Cores. ([#144](https://github.com/spark/particle-cli/issues/144))
* Standardize Wi-Fi question order. ([#19](https://github.com/spark/particle-cli/issues/19))
* Fix `list` if no devices are found.
* Generate keys with `keys new` if no DFU device found but `--protocol` specified.
* Make binary downloads after `compile` more reliable.

## 1.9.3 - 20 Jan 2016

### Fixes

* Do not fail DFU commands if any `stderr` output is generated.

## 1.9.2 - 16 Jan 2016

### Fixes

* Fix `node-wifiscanner2` not reporting any SSID results on non-`en` locales in Windows. Thanks [@ScruffR](https://github.com/ScruffR)! ([#118](https://github.com/spark/particle-cli/issues/118))

## 1.9.1 - 15 Jan 2016

### Fixes

* Fix `leave` being left off the DFU command when flashing user application firmware.
* Remove excess `console.log`
* Fix system version display during `identify` for Electrons

## 1.9.0 - 14 Jan 2016

### New Features

* `keys address` command to read protocol, host, and port configured on a device for the cloud.
* `keys protocol` command to switch cloud transport protocol between `tcp` and `udp` for devices that support it.
* `binary inspect` command to parse a firmware binary and output module information.
* `serial inspect` command to read module information from the device, parse, and display it. ([#76](https://github.com/spark/particle-cli/issues/76))
* `list` output can now be filtered using `online`, `offline`, device type, or device id/name. ([#96](https://github.com/spark/particle-cli/issues/96))
* Firmware binaries are now parsed and sent to the correct device address. This allows you to flash system parts with `flash --usb` now. Incorrect usage is prevented, but can be overridden with `--force`. ([#159](https://github.com/spark/particle-cli/issues/159))
* Check for updates - particle-cli now checks to see if you have the latest version from npm, at most once a day, and outputs a message if not.([#138](https://github.com/spark/particle-cli/issues/138))
* Cloud public keys are included and can be flashed by invoking `keys server` with no arguments. ([#70](https://github.com/spark/particle-cli/issues/70))
* Support across the board for ECC keys used with the UDP cloud protocol on the Electron. Most `keys` commands now support `--protocol udp` and `--protocol tcp`, but will default to what is appropriate for the device.

### Enhancements

* Add system firmware version to `identify` command. ([#95](https://github.com/spark/particle-cli/issues/95))
* Improve bad token handling. ([#193](https://github.com/spark/particle-cli/issues/193))
* Enable auto-detection of variable name versus device id during `variable get` and `variable monitor`. ([#187](https://github.com/spark/particle-cli/issues/187))
* Use device attributes to determine platform for flashing apps. ([#151](https://github.com/spark/particle-cli/issues/151))
* Output detected Wi-Fi security type. ([#126](https://github.com/spark/particle-cli/issues/126))
* Add option for manual entry if no Wi-Fi networks are detected. ([#121](https://github.com/spark/particle-cli/issues/121))
* Add `webhook` documentation to README. ([#29](https://github.com/spark/particle-cli/issues/29))
* Add support for `--product_id` to `keys send` command. ([#155](https://github.com/spark/particle-cli/issues/155))
* Improve API error handling.
* Improve device claiming output. ([#152](https://github.com/spark/particle-cli/issues/152))

### Fixes

* Fix URL for DFU install instructions. ([#191](https://github.com/spark/particle-cli/issues/191))
* Check arguments for `udp send`, `token revoke`. ([#185](https://github.com/spark/particle-cli/issues/185), [#180](https://github.com/spark/particle-cli/issues/180))
* Backspace will no longer erase console output. ([#20](https://github.com/spark/particle-cli/issues/20))
* Handle errors from `softap-setup-js` during `setup`. ([#154](https://github.com/spark/particle-cli/issues/154))
* Filter Photon SSIDs from available list during `serial wifi`. ([#135](https://github.com/spark/particle-cli/issues/135))
* Filter directories from list of files to compile during `compile`. ([#177](https://github.com/spark/particle-cli/issues/177))
* Remove documentation for invalid `flash` argument combinations. ([#115](https://github.com/spark/particle-cli/issues/115))
* Show error when trying to flash a directory over USB. ([#142](https://github.com/spark/particle-cli/issues/142))

### Updates

* Electron firmware binaries to 0.4.8-rc.6

## 12/23/2015 - 1.8.22

* New firmware release for electron

## 12/21/2015 - 1.8.21

* 21 on the 21st!  Fixing small bug that impacted webhook creation.

## 12/16/2015 - 1.8.20

* Fix cloud compile error output. Improve error code reporting in several places.

## 12/15/2015 - 1.8.19

* Fix cloud compiling error

## 12/14/2015 - 1.8.18

* Fix early returns from promise using commands

## 12/14/2015 - 1.8.17

* Update Electron binaries to v0.0.3-rc.3

## 11/03/2015 - 1.8.16

* Add `bluz` to cloud compile platforms

## 10/30/2015 - 1.8.15

* Update Electron binaries to v0.0.3-rc.2

## 10/23/2015 - 1.8.14

* Add Electron update binaries and tinker. Add IMEI/ICCID serial parsing.

## 10/21/2015 - 1.8.13

* Update node-serialport dependency to require 2.0.1 or later.

## 10/20/2015 - 1.8.12

* Update system firmware to 0.4.7 for Photon/P1.

## 10/12/2015 - 1.8.11

* Include voodoospark v3.1.1 binary. Update package.json engines requirement.

## 10/12/2015 - 1.8.10

* Forgot to publish update to README removing mention of Node 4.x incompatibility.

## 10/12/2015 - 1.8.9

* Include v2.0 of node-serialport. This makes the Particle CLI compatible with Node v4.x!

## 10/04/2015 - 1.8.8

* Include voodoospark v3.1.0 binary.

## 10/02/2015 - 1.8.7

* revert Electron modular settings and update binaries.

## 10/02/2015 - 1.8.6

* Include voodoospark v3.0.0 binary.

## 10/01/2015 - 1.8.5

* Update system firmware to 0.4.6 for Photon/P1.

## 09/30/2015 - 1.8.4

* Add Electron update binaries and tinker.

## 09/12/2015 - 1.8.3

* Fix Photon claiming.

## 09/11/2015 - 1.8.2

* Critical fix to system firmware 0.4.5

## 09/11/2015 - 1.8.1

* Update system firmware to 0.4.5

## 09/11/2015 - 1.8.0

* Add Electron setup. Update event publish description.

## 09/09/2015 - 1.7.0

* Handle optional serial wifi prompt for cipher type. Add version to help commands. Add P1 tinker to known apps. Display Electron label in device list. Fix webhook type information being lost. Upgrade node-wifiscanner2 to work in more locales.

## 08/26/2015 - 1.6.9

* Re-add fixed P1 serial support. Fix device MAC address detection.

## 08/25/2015 - 1.6.8

* Revert serial changes

## 08/25/2015 - 1.6.7

* Add serial support for P1

## 08/25/2015 - 1.6.6

* Add support for P1 cloud compiling from CLI

## 08/23/2015 - 1.6.5

* Fix variable monitor. Warn if connected to Photon AP when starting setup. Fail if device name contains spaces. Add support for manual mode when scanning but not connecting works. Ask for device name when setting up a photon. Use child_process.spawn to avoid password prompts on OS X.

## 08/20/2015 - 1.6.4

* Update system firmware to 0.4.4

## 08/18/2015 - 1.6.3

* Fix verbose DFU output. Fix config value deletion. Handle network scan security type missing. Handle trailing slashes in api url. Select first Wi-Fi port instead of hard-coded (OS X). Check for correct error from API when a token is invalid

## 08/17/2015 - 1.6.2

* Fix Win10 device detection with default USB serial driver

## 08/06/2015 - 1.6.1

* Update system firmware binaries

## 08/06/2015 - 1.6.0

* Add tests. Add system firmware updating.

## 08/04/2015 - 1.5.20

* Fix known app paths. Remove unused promise.

## 07/25/2015 - 1.5.19

* Add known apps to device specs

## 07/24/2015 - 1.5.18

* Add missing semicolons

## 07/24/2015 - 1.5.17

* Format flash output. Use sudo correctly when necessary. Validate SSID entry. Update README with device_type args to compile command. Fix docs links. Update dfu-util links. Ask for device type when flashing. Fix Wi-Fi reconnection.

## 07/06/2015 - 1.5.16

* Fix core setup

## 07/06/2015 - 1.5.15

* update to use "flashDevice"

## 06/26/2015 - 1.5.14

* fix cloud flash command

## 06/26/2015 - 1.5.13

* keys command fixes and update colour to be blindness friendly

## 06/26/2015 - 1.5.12

* Webhook fixes

## 05/28/2015 - 1.5.11

* Fix core setup

## 05/21/2015 - 1.5.10

* Fix tiny but important typo in prompts around manual Wi-Fi credentials.

## 05/21/2015 - 1.5.9

* Added manual Wi-Fi credential mode. If your Wi-Fi network is non-broadcast, or if you'd just rather avoid scanning for networks, you can choose to manually enter your network details.

## 05/15/2015 - 1.5.2

* Fixed a visual formatting bug of markdown on the README

## 05/15/2015 - 1.5.1

* Fixed DFU specification regression causing users to be unable to locally flash keys and firmware to Photons.

## 05/15/2015 - 1.5.0

* Rebranding complete! This project is now known as particle-cli

## 05/14/2015 - 1.4.1

* Fixed error handling on Wireless Photon setup routine.

## 05/14/2015 - 1.4.0

* Introduce support for Photon setup on OS X. New UI implementation for setup and wireless commands. Deprecating spark-cli in favor of the particle-cli as part of Spark's rebranding to Particle. Future releases will be under the 'particle-cli' package.

## 03/03/2015 - 1.0.0

* introduce token commands by Kyle Marsh, documentation preparation for Photon release, merged js/ and doc/ directories, firmed up semantic versioning for dependencies, converted to hard tabs.

## 01/13/2015 - 0.4.94

* fixing spark.include not being considered for builds

## 01/09/2015 - 0.4.93

* reverting patcher for the moment by popular demand

## 12/16/2014 - 0.4.92

* oops, real "1.14" patcher, cc3000 should report version 1.32

## 12/16/2014 - 0.4.91

* adding new patcher that pulls latest patch from TI, 1.14

## 12/09/2014 - 0.4.8

* pushing out patches and pull requests

## 12/03/2014 - 0.4.7

* upgrading Voodoospark (2.6.0)

## 11/24/2014 - 0.4.6

* adding glob support for include / ignore files, and both files are now processed!  Also only pulling in source files by default (*.h, *.cpp, *.c, *.ino) - fixed a ton of issues (#60, #97, #66, #84, #89, #90, #95)

## 11/17/2014 - 0.4.5

* new version of Voodoospark (2.5.0) requested in #105, yay!

## 10/22/2014 - 0.4.4

* new tinker, version 11

## 10/13/2014 - 0.4.3

* bringing in pull requests #92, #93, #98, fixing issues #91, #80, #83, #88, #87, bringing in contributors from 2014

## 10/07/2014 - 0.4.2

* test for spark vendorid in findcores

## 09/10/2014 - 0.4.1

* new tinker!  Version 10 - second try

## 09/10/2014 - 0.4.0

* new tinker!  Version 10

## 09/03/2014 - 0.3.99

* new webhook parameters and features, still in beta, but coming soon!

## 08/22/2014 - 0.3.98

* new tinker binary! Version 9

## 08/05/2014 - 0.3.97

* new tinker binary!  Version 8

## 07/29/2014 - 0.3.96

* adding a helper in the event capitalization is wrong on config settings

## 07/22/2014 - 0.3.95

* adding config command

## 07/18/2014 - 0.3.94

* adding latest tinker binary

## 07/17/2014 - 0.3.93

* adding latest deep_update binary

## 07/02/2014 - 0.3.91

* fixing a cloud flash file handling bug

## 06/29/2014 - 0.3.9

* fixing a bug where a bin file in a directory would cause the CLI to stop looking for source files when compiling.

## 06/23/2014 - 0.3.8

* adding "--factory" option for spark flash, to more easily rewrite the factory reset firmware area, a bunch of little fixes, and a new 'spark list' output format

## 06/05/2014 - 0.3.7

* adding `deep_update_2014_06` known app, to help with patching cores that aren't able to patch wirelessly

## 05/28/2014 - 0.3.6

* adding version to general help, incorporating voodoospark pull request

## 05/28/2014 - 0.3.5

* various bug fixes - fixing "undefined" variables, instead of proper count

## 05/27/2014 - 0.3.4

* Allowing comment lines prefixed with "#" in spark.include and spark.ignore

## 05/27/2014 - 0.3.3

* Fixing a flashing binary bug - don't conclude binary file argument is an output bin unless it's preceded by other filenames.

## 05/27/2014 - 0.3.2

* Okay! The command structure got a bit of a remodel, use ```spark help``` to see the new commands. Pro-Tip!  If you don't like the new command structure, the old commands should still mostly work, and you can remove the new commands entirely by adding ```commandMappings: null``` to your settings overrides file (which is here: ~/.spark/spark.config.json ).  There have also been lots of small bug fixes and improvements. Also, the new mappings.json file paves the way for language support for command descriptions and help in languages other than english.  Please feel free to send in translations! :)

* Includes Fixes for #30, #36, pr #35, #32, #39

## 04/28/2014 - 0.3.1

* New node-serialport that doesn't need to be compiled, yay!  Please check the github readme for new commands :) Includes Fixes for #21, #5, #30, pr #27, pr #29,

## 03/19/2014 - 0.3.0

* Clarifying language, fixing some prompts

## 03/18/2014 - 0.2.99

* Adding 'subscribe' for streaming SSE from Spark.publish

## 03/17/2014 - 0.2.98

* fixing a bug where we used the wrong parser

## 03/17/2014 - 0.2.97

* Add a serial find override for /dev/ttyACM if we don't find any cores advertised on serial

## 03/17/2014 - 0.2.96

* Fixing #18, backwards compatibility for wifi config

## 03/17/2014 - 0.2.95

* Improving the guided setup user account behaviors

## 03/16/2014 - 0.2.94

* Adding a guided setup command, lots of small tweaks

## 03/07/2014 - 0.2.93

* Merging in a patch that helps with using Serial on Windows

## 03/03/2014 - 0.2.92

* Adding basic function call support

## 03/02/2014 - 0.2.9

* Merged in pull request for #6, and #14, fixed #3, #9, and #10,

* Also removed hard dependency on ursa so the build / install is easier.

## 02/21/2014 - 0.2.8

* Adding cloud list

## 02/21/2014 - 0.2.7

* Adding local dfu flash

## 02/21/2014 - 0.2.6

* Adding Udp client helper

## Initial Release! - 02/20/2014

  So this is _very_ new software.  We haven't even peeled off the protective plastic film yet.
  There will be bugs, and I hope you'll help us find them and add suggestions along the way.

# Notes

* Please feel free to submit issues, pull requests, comments, suggestions, and more at the repository https://github.com/spark/particle-cli
* You can find documentation on Particle here: http://docs.particle.io/
* You can post and find answers on the forums here: http://community.particle.io/
* Or you can find us on IRC at freenode #particle<|MERGE_RESOLUTION|>--- conflicted
+++ resolved
@@ -1,10 +1,9 @@
 # Changelog
 
-<<<<<<< HEAD
 ## Unreleased - 22 Sept 2016
 
 * Library commands. Try `particle library`
-=======
+
 ## 1.17.0 - 30 September 2016
 
 ### Updates
@@ -20,7 +19,6 @@
 ### Updates
 
 * Support DFU flashing 3-part Electron system firmware (0.6.0 and later)
->>>>>>> 025e3c98
 
 ## 1.15.0 - 7 July 2016
 
