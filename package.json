{
  "name": "particle-cli",
  "description": "Simple Node commandline application for working with your Particle devices and using the Particle Cloud",
  "version": "1.20.1",
  "author": "David Middlecamp",
  "bin": {
    "particle": "./bin/particle.js"
  },
  "bugs": {
    "url": "https://github.com/spark/particle-cli/issues"
  },
  "contributors": [
    {
      "name": "Kenneth Lim",
      "url": "https://github.com/kennethlimcp"
    },
    {
      "name": "David Washington",
      "url": "https://github.com/dwcares"
    },
    {
      "name": "TJ Hunter",
      "url": "https://github.com/Hypnopompia"
    },
    {
      "name": "Udo Kramer",
      "url": "https://github.com/optikfluffel"
    },
    {
      "name": "vk2tds",
      "url": "https://github.com/vk2tds"
    },
    {
      "name": "Emily Rose",
      "url": "https://github.com/emilyrose"
    },
    {
      "name": "Kyle Marsh",
      "url": "https://github.com/kylemarsh"
    },
    {
      "name": "Harrison Jones",
      "url": "https://github.com/harrisonhjones"
    },
    {
      "name": "Bryce Kahle",
      "url": "https://github.com/brycekahle"
    },
    {
      "name": "Julien Vanier",
      "url": "https://github.com/monkbroc"
    }
  ],
  "dependencies": {
    "babel-polyfill": "^6.9.1",
    "babel-runtime": "^6.9.2",
    "binary-version-reader": "^0.4.0",
    "chalk": "^1.0.0",
    "cli-spinner": "^0.2.1",
    "cli-table": "^0.3.1",
    "es6-promisify": "^4.1.0",
    "form-data": "https://github.com/spark/form-data/releases/download/v1.0.0-relativepath.2/form-data-1.0.0-relativepath.2.tgz",
    "glob": "^5.0.15",
    "handlebars": "^4.0.5",
    "hogan.js": "^2.0.0",
    "inquirer": "^0.11.2",
    "latest-version": "^2.0.0",
    "lodash": "^3.10.1",
    "moment": "^2.9.0",
    "node-wifiscanner2": "^1.2.0",
    "particle-api-js": "^6.4.1",
<<<<<<< HEAD
    "particle-commands": "^0.2.9",
    "particle-library-manager": "0.1.10",
=======
    "particle-commands": "^0.2.11",
    "particle-library-manager": "0.1.11",
>>>>>>> 9296faf8
    "request": "https://github.com/spark/request/releases/download/v2.75.1-relativepath.1/request-2.75.1-relativepath.1.tgz",
    "semver": "^5.1.0",
    "serialport": "^4.0.7",
    "softap-setup": "^4.0.3",
    "temp": "^0.8.3",
    "when": "^3.7.2",
    "xtend": "^4.0.0",
    "yargs": "^5.0.0",
    "yeoman-environment": "^1.6.6",
    "yeoman-generator": "^1.1.1"
  },
  "devDependencies": {
    "babel-cli": "^6.10.1",
    "babel-eslint": "^7.1.1",
    "babel-plugin-add-module-exports": "^0.1.2",
    "babel-preset-es2015": "^6.5.0",
    "babel-register": "^6.5.2",
    "chai": "^3.5.0",
    "chai-as-promised": "^5.3.0",
    "coveralls": "^2.11.4",
    "doctoc": "^0.15.0",
    "dotenv": "^4.0.0",
    "eslint": "^3.15.0",
    "eslint-config-particle": "^1.0.5",
    "fs-extra": "^0.30.0",
    "github-api": "^3.0.0",
    "istanbul": "^0.3.22",
    "mocha": "^3.0.2",
    "mock-fs": "^4.2.0",
    "proxyquire": "^1.6.0",
    "rimraf-promise": "^2.0.0",
    "should": "^7.0.2",
    "sinon": "^1.15.4",
    "sinon-as-promised": "^4.0.2",
    "sinon-chai": "^2.8.0",
    "testdouble": "^1.6.0",
    "testdouble-chai": "^0.2.2",
    "tmp": "0.0.28"
  },
  "engines": {
    "node": ">=0.10.40"
  },
  "homepage": "https://github.com/spark/particle-cli/",
  "keywords": [
    "cli",
    "core",
    "electron",
    "iot",
    "particle",
    "photon",
    "spark"
  ],
  "license": "Apache-2.0",
  "main": "./bin/particle.js",
  "preferGlobal": true,
  "repository": {
    "type": "git",
    "url": "https://github.com/spark/particle-cli"
  },
  "scripts": {
    "all": "npm run lint && npm run test && npm run accept",
    "accept": "npm run compile && accept/run",
    "babel-watch": "babel src -d dist --watch --source-maps",
    "coverage": "istanbul cover ./node_modules/mocha/bin/_mocha -- -R spec test/ --compilers js:babel-register",
    "coveralls": "istanbul cover ./node_modules/mocha/bin/_mocha --report lcovonly -- -R spec --compilers js:babel-register test/ && cat ./coverage/lcov.info | ./node_modules/coveralls/bin/coveralls.js && rm -rf ./coverage",
    "doctoc": "doctoc --title '## Table of Contents' README.md",
    "lint": "eslint -f unix src/**/*.js",
<<<<<<< HEAD
=======
    "lint:fix": "eslint --fix -f unix src/**/*.js",
    "postinstall": "cd node_modules/particle-library-manager && npm run compile",
>>>>>>> 9296faf8
    "test": "mocha test/ test/oldcmd/ test/app test/cli test/integration --compilers js:babel-register",
    "compile": "babel src -d dist",
    "prepublish": "npm run compile",
    "update-firmware-binaries": "node scripts/update-firmware-binaries.js",
    "version": "npm run update-changelog",
    "update-changelog": "VERSION=`node -p -e \"require('./package.json').version\"` bash -c 'read -p \"Update CHANGELOG.md for version $VERSION and press ENTER when done.\"' && git add CHANGELOG.md"
  },
  "yargs": {
    "camel-case-expansion": false
  }
}<|MERGE_RESOLUTION|>--- conflicted
+++ resolved
@@ -1,7 +1,7 @@
 {
   "name": "particle-cli",
   "description": "Simple Node commandline application for working with your Particle devices and using the Particle Cloud",
-  "version": "1.20.1",
+  "version": "1.21.0",
   "author": "David Middlecamp",
   "bin": {
     "particle": "./bin/particle.js"
@@ -69,13 +69,8 @@
     "moment": "^2.9.0",
     "node-wifiscanner2": "^1.2.0",
     "particle-api-js": "^6.4.1",
-<<<<<<< HEAD
-    "particle-commands": "^0.2.9",
-    "particle-library-manager": "0.1.10",
-=======
     "particle-commands": "^0.2.11",
     "particle-library-manager": "0.1.11",
->>>>>>> 9296faf8
     "request": "https://github.com/spark/request/releases/download/v2.75.1-relativepath.1/request-2.75.1-relativepath.1.tgz",
     "semver": "^5.1.0",
     "serialport": "^4.0.7",
@@ -143,11 +138,7 @@
     "coveralls": "istanbul cover ./node_modules/mocha/bin/_mocha --report lcovonly -- -R spec --compilers js:babel-register test/ && cat ./coverage/lcov.info | ./node_modules/coveralls/bin/coveralls.js && rm -rf ./coverage",
     "doctoc": "doctoc --title '## Table of Contents' README.md",
     "lint": "eslint -f unix src/**/*.js",
-<<<<<<< HEAD
-=======
     "lint:fix": "eslint --fix -f unix src/**/*.js",
-    "postinstall": "cd node_modules/particle-library-manager && npm run compile",
->>>>>>> 9296faf8
     "test": "mocha test/ test/oldcmd/ test/app test/cli test/integration --compilers js:babel-register",
     "compile": "babel src -d dist",
     "prepublish": "npm run compile",
