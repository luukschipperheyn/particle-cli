{
  "name": "particle-cli",
  "description": "Simple Node commandline application for working with your Particle devices and using the Particle Cloud",
<<<<<<< HEAD
  "version": "1.15.0",
=======
  "version": "1.16.0",
>>>>>>> c88ab630
  "author": "David Middlecamp",
  "bin": {
    "particle": "./bin/particle.js"
  },
  "bugs": {
    "url": "https://github.com/spark/particle-cli/issues"
  },
  "contributors": [
    {
      "name": "Kenneth Lim",
      "url": "https://github.com/kennethlimcp"
    },
    {
      "name": "David Washington",
      "url": "https://github.com/dwcares"
    },
    {
      "name": "TJ Hunter",
      "url": "https://github.com/Hypnopompia"
    },
    {
      "name": "Udo Kramer",
      "url": "https://github.com/optikfluffel"
    },
    {
      "name": "vk2tds",
      "url": "https://github.com/vk2tds"
    },
    {
      "name": "Emily Rose",
      "url": "https://github.com/emilyrose"
    },
    {
      "name": "Kyle Marsh",
      "url": "https://github.com/kylemarsh"
    },
    {
      "name": "Harrison Jones",
      "url": "https://github.com/harrisonhjones"
    },
    {
      "name": "Bryce Kahle",
      "url": "https://github.com/brycekahle"
    },
    {
      "name": "Julien Vanier",
      "url": "https://github.com/monkbroc"
    }
  ],
  "dependencies": {
    "binary-version-reader": "^0.4.0",
    "chalk": "^1.0.0",
    "cli-spinner": "^0.2.1",
    "cli-table": "^0.3.1",
    "form-data": "https://github.com/spark/form-data/archive/v1.0.0-relative-path.tar.gz",
    "glob": "^4.2.1",
    "handlebars": "^4.0.5",
    "hogan.js": "^2.0.0",
    "inquirer": "^0.11.2",
    "latest-version": "^2.0.0",
    "lodash": "^3.10.1",
    "moment": "^2.9.0",
    "node-wifiscanner2": "^1.2.0",
    "particle-api-js": "^5.3.0",
    "particle-cli-library-manager": "0.0.4",
    "promisify-node": "^0.4.0",
    "request": "^2.46.0",
    "semver": "^5.1.0",
    "serialport": "^3.1.1",
    "softap-setup": "^1.1.4",
    "temp": "^0.8.3",
    "when": "^3.7.2",
    "xtend": "^4.0.0",
    "yargs": "^4.7.1"
  },
  "devDependencies": {
    "babel-cli": "^6.10.1",
    "babel-eslint": "^5.0.0",
    "babel-plugin-add-module-exports": "^0.1.2",
    "babel-polyfill": "^6.9.1",
    "babel-preset-es2015": "^6.5.0",
    "babel-register": "^6.5.2",
    "chai": "^3.5.0",
    "chai-as-promised": "^5.3.0",
    "coveralls": "^2.11.4",
    "doctoc": "^0.15.0",
    "eslint": "~2.2.0",
    "eslint-config-particle": "^1.0.1",
    "fs-extra": "^0.30.0",
    "istanbul": "^0.3.22",
    "mocha": "^2.2.5",
    "proxyquire": "^1.6.0",
    "rimraf-promise": "^2.0.0",
    "should": "^7.0.2",
    "sinon": "^1.15.4",
    "sinon-chai": "^2.8.0",
    "testdouble": "^1.6.0",
    "testdouble-chai": "^0.2.2",
    "tmp": "0.0.28"
  },
  "engines": {
    "node": ">=0.10.40"
  },
  "homepage": "https://github.com/spark/particle-cli/",
  "keywords": [
    "cli",
    "core",
    "electron",
    "iot",
    "particle",
    "photon",
    "spark"
  ],
  "license": "Apache-2.0",
  "main": "./dist/cli/invoke.js",
  "preferGlobal": true,
  "repository": {
    "type": "git",
    "url": "https://github.com/spark/particle-cli"
  },
  "scripts": {
    "accept": "npm run compile && accept/run",
    "babel-watch": "babel src -d dist --watch --source-maps",
    "coverage": "istanbul cover ./node_modules/mocha/bin/_mocha -- -R spec test/ --compilers js:babel-register",
    "coveralls": "istanbul cover ./node_modules/mocha/bin/_mocha --report lcovonly -- -R spec --compilers js:babel-register test/ && cat ./coverage/lcov.info | ./node_modules/coveralls/bin/coveralls.js && rm -rf ./coverage",
    "doctoc": "doctoc --title '## Table of Contents' README.md",
    "lint": "eslint -f unix src/**/*.js",
    "test": "mocha test/ test/oldcmd/ --compilers js:babel-register",
    "compile": "babel src -d dist",
    "prepublish": "npm run compile",
	"update-firmware-binaries": "node scripts/update-firmware-binaries.js"
  }
}<|MERGE_RESOLUTION|>--- conflicted
+++ resolved
@@ -1,11 +1,7 @@
 {
   "name": "particle-cli",
   "description": "Simple Node commandline application for working with your Particle devices and using the Particle Cloud",
-<<<<<<< HEAD
-  "version": "1.15.0",
-=======
   "version": "1.16.0",
->>>>>>> c88ab630
   "author": "David Middlecamp",
   "bin": {
     "particle": "./bin/particle.js"
