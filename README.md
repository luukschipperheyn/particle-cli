--- conflicted
+++ resolved
@@ -583,10 +583,7 @@
 $ particle config identify
 Current profile: particle
 Using API: https://api.particle.io
-<<<<<<< HEAD
 Access token: 01234567890abcdef01234567890abcdef012345
-=======
-Access token: e671fadd500a8a3921bb78c8d0400d7ba450a847
 ```
 
 ### particle binary inspect file.bin
@@ -600,5 +597,4 @@
  Compiled for photon
  This is a system module number 2 at version 6
  It depends on a system module number 1 at version 6
->>>>>>> 62ce0fe2
 ```