--- conflicted
+++ resolved
@@ -1,19 +1,3 @@
-<<<<<<< HEAD
-=======
-import ParticleApi from '../cmd/api';
-import settings from '../../settings';
-
-import libraryAdd from './library_add';
-import libraryInstall from './library_install';
-import libraryView from './library_view';
-import libraryMigrate from './library_migrate';
-import libraryInit from './library_init';
-import libraryList from './library_list';
-import librarySearch from './library_search';
-import libraryContribute from './library_upload';
-import libraryPublish from './library_publish';
-import libraryDelete from './library_delete';
->>>>>>> ae8a3fb9
 
 function api() {
 
@@ -31,14 +15,13 @@
 export default ({root, factory}) => {
 	const lib = factory.createCategory(root, 'library', 'Manages firmware libraries', { alias: 'libraries' });
 
-<<<<<<< HEAD
-	factory.createCommand(lib, 'add', 'Add a library to the current project.', {
+	factory.createCommand(lib, 'add', 'Adds a library to the current project.', {
 		options: {},
 		params: '<name>',
 		handler: (...args) => factory.invoke(require('./library_add'), api(), ...args)
 	});
 
-	factory.createCommand(lib, 'init', 'Initializes a new library in the specified or current directory.', {
+	factory.createCommand(lib, 'create', 'Creates a new library in the specified or current directory.', {
 		options: {
 			'name': {
 				required: false,
@@ -84,13 +67,13 @@
 		handler: (...args) => factory.invoke(require('./library_install'), 'install', api(), ...args),
 	});
 
-	factory.createCommand(lib, 'copy', 'Copies a library to the current project', {
+	factory.createCommand(lib, 'copy', 'Copies a library to the current project.', {
 		options: {},
 		params: '[name]',
 		handler: (...args) => factory.invoke(require('./library_install'), 'copy', api(), ...args)
 	});
 
-	factory.createCommand(lib, 'list', 'Lists libraries available', {
+	factory.createCommand(lib, 'list', 'Lists libraries available.', {
 		options: {
 			'filter': {
 				required: false,
@@ -115,7 +98,7 @@
 		handler: (...args) => factory.invoke(require('./library_list'), api(), ...args)
 	});
 
-	factory.createCommand(lib, 'migrate', 'Migrates a local library from v1 to v2 format', {
+	factory.createCommand(lib, 'migrate', 'Migrates a local library from v1 to v2 format.', {
 		options: {
 			test: {
 				alias: 'dryrun',
@@ -134,14 +117,14 @@
 		handler: (...args) => factory.invoke(require('./library_migrate'), ...args)
 	});
 
-	factory.createCommand(lib, 'search', 'Searches available libraries', {
+	factory.createCommand(lib, 'search', 'Searches available libraries.', {
 		options: {
 		},
 		params: '<name>',
 		handler: (...args) => factory.invoke(require('./library_search'),api(), ...args)
 	});
 
-	factory.createCommand(lib, 'upload', 'uploads a private version of a library', {
+	factory.createCommand(lib, 'upload', 'Uploads a private version of a library.', {
 		options: {
 			'dryRun': {
 				required: false,
@@ -152,10 +135,33 @@
 		handler: (...args) => factory.invoke(require('./library_upload'), api(), ...args)
 	});
 
-	factory.createCommand(lib, 'publish', 'publishes a library', {
+	factory.createCommand(lib, 'publish', 'Publishes a private library, making it public.', {
 		options: {},
 		params: '[name]',
 		handler: (...args) => factory.invoke(require('./library_publish'), api(), ...args)
+	});
+
+	factory.createCommand(lib, 'view', 'View details about a library', {
+		options: {
+			'readme': {
+				required: false,
+				boolean: true,
+				description: 'display the readme for the library'
+			},
+			'source': {
+				required: false,
+				boolean: true,
+				description: 'display the main source file for the library'
+			},
+			'header': {
+				required: false,
+				boolean: true,
+				description: 'display the main header file for the library'
+			}
+
+		},
+		params: '<name>',
+		handler: (...args) => factory.invoke(require('./library_view'), api(), ...args)
 	});
 
 	factory.createCommand(lib, 'delete', false, {
@@ -163,18 +169,4 @@
 		params: '<name>',
 		handler: (...args) => factory.invoke(require('./library_delete'), api(), ...args)
 	});
-=======
-	libraryAdd({lib, factory, apiJS: api()});
-	libraryInit({lib, factory});
-	libraryInstall({lib, factory, apiJS: api()});
-	libraryView({lib, factory, apiJS: api()});
-	libraryList({lib, factory, apiJS: api()});
-	libraryMigrate({lib, factory});
-	librarySearch({lib, factory, apiJS: api()});
-	libraryContribute({lib, factory, apiJS: api()});
-	libraryPublish({lib, factory, apiJS: api()});
-	libraryDelete({lib, factory, apiJS: api()});
-
-	return lib;
->>>>>>> ae8a3fb9
 };